.. QuTiP 
   Copyright (C) 2011-2013, Paul D. Nation & Robert J. Johansson

**********
Change Log
**********

<<<<<<< HEAD
Version 2.2.0 (March 1, 2013):
=======
Version 2.2.0 (March 01, 2013):
>>>>>>> b7b33fbf
++++++++++++++++++++++++++++++++++++++++++++++

New Features
-------------
- **Added Support for Windows**

- New Bloch3d class for plotting 3D Bloch spheres using Mayavi.

- Bloch sphere vectors now look like arrows.

- Added partial transpose function.

- Added continous variable functions for calculating correlation and covariance
  matrices, the Wigner covariance matrix and the logarithmic negativity for
  for multimode fields in Fock basis.

- The master-equation solver (mesolve) now accepts pre-constructed Liouvillian
  terms, which makes it possible to solve master equations that are not on
  the standard Lindblad form.
  
- Optional Fortran Monte Carlo solver (mcsolve_f90) by Arne Grimsmo.

- A module of tools for using QuTiP in IPython notebooks.

- Increased performance of the steady state solver.

Bug Fixes:
----------

- Function based time-dependent Hamiltonians now keep the correct phase.

- mcsolve no longer prints to the command line if ntraj=1.


Version 2.1.0 [SVN-2683] (October 05, 2012):
++++++++++++++++++++++++++++++++++++++++++++++

New Features
-------------

- New method for generating Wigner functions based on Laguerre polynomials.

- coherent(), coherent_dm(), and thermal_dm() can now be expressed using analytic values.

- Unittests now use nose and can be run after installation.

- Added iswap and sqrt-iswap gates.

- Functions for quantum process tomography.

- Window icons are now set for Ubuntu application launcher.

- The propagator function can now take a list of times as argument, and returns a list of corresponding propagators.


Bug Fixes:
----------

SVN-2571: mesolver now correctly uses the user defined rhs_filename in Odeoptions().

SVN-2566: rhs_generate() now handles user defined filenames properly.

SVN-2565: Density matrix returned by propagator_steadystate is now Hermitian.

SVN-2548: eseries_value returns real list if all imag parts are zero.

SVN-2518: mcsolver now gives correct results for strong damping rates.

SVN-2513: Odeoptions now prints mc_avg correctly.

SVN-2516: Do not check for PyObj in mcsolve when gui=False. 

SVN-2514: Eseries now correctly handles purely complex rates.

SVN-2485: thermal_dm() function now uses truncated operator method.

SVN-2428: Cython based time-dependence now Python 3 compatible.

SVN-2391: Removed call to NSAutoPool on mac systems.

SVN-2389: Progress bar now displays the correct number of CPU's used.

SVN-2385: Qobj.diag() returns reals if operator is Hermitian.

SVN-2376: Text for progress bar on Linux systems is no longer cutoff.



Version 2.0.0 [SVN-2354] (June 01, 2012):
+++++++++++++++++++++++++++++++++++++++++

New Features
-------------

- QuTiP now includes solvers for both Floquet and Bloch-Redfield master equations.

- The Lindblad master equation and Monte Carlo solvers allow for time-dependent collapse operators.

- It is possible to automatically compile time-dependent problems into c-code using Cython (if installed).

- Python functions can be used to create arbitrary time-dependent Hamiltonians and collapse operators.

- Solvers now return Odedata objects containing all simulation results and parameters, simplifying the saving of simulation results.

- mesolve and mcsolve can reuse Hamiltonian data when only the initial state, or time-dependent arguments, need to be changed.

- QuTiP includes functions for creating random quantum states and operators.

- The generation and manipulation of quantum objects is now more efficient.

- Quantum objects have basis transformation and matrix element calculations as built-in methods.

- The quantum object eigensolver can use sparse solvers.

- The partial-trace (ptrace) function is up to 20x faster.

- The Bloch sphere can now be used with the Matplotlib animation function, and embedded as a subplot in a figure.

- QuTiP has built-in functions for saving quantum objects and data arrays.

- The steady-state solver has been further optimized for sparse matrices, and can handle much larger system Hamiltonians.

- The steady-state solver can use the iterative bi-conjugate gradient method instead of a direct solver.

- There are three new entropy functions for concurrence, mutual information, and conditional entropy.

- Correlation functions have been combined under a single function.

- The operator norm can now be set to trace, Frobius, one, or max norm.

- Global QuTiP settings can now be modified.

- QuTiP includes a collection of unit tests for verifying the installation.

- Demos window now lets you copy and paste code from each example.



Version 1.1.4 [fixes backported to SVN-1450] (May 28, 2012):
++++++++++++++++++++++++++++++++++++++++++++++++++++++++++++

Bug Fixes:
----------

SVN-2101: Fixed bug pointed out by Brendan Abolins.

SVN-1796: Qobj.tr() returns zero-dim ndarray instead of float or complex.

SVN-1463: Updated factorial import for scipy version 0.10+


Version 1.1.3 [svn-1450] (November 21, 2011):
+++++++++++++++++++++++++++++++++++++++++++++

New Functions:
--------------

SVN-1347: Allow custom naming of Bloch sphere.

Bug Fixes:
----------
SVN-1450: Fixed text alignment issues in AboutBox.

SVN-1448: Added fix for SciPy V>0.10 where factorial was moved to scipy.misc module.

SVN-1447: Added tidyup function to tensor function output.

SVN-1442: Removed openmp flags from setup.py as new Mac Xcode compiler does not recognize them.

SVN-1435: Qobj diag method now returns real array if all imaginary parts are zero.

SVN-1434: Examples GUI now links to new documentation.

SVN-1415: Fixed zero-dimensional array output from metrics module.


Version 1.1.2 [svn-1218] (October 27, 2011)
+++++++++++++++++++++++++++++++++++++++++++

Bug Fixes
---------

SVN-1218: Fixed issue where Monte Carlo states were not output properly.


Version 1.1.1 [svn-1210] (October 25, 2011)
+++++++++++++++++++++++++++++++++++++++++++

**THIS POINT-RELEASE INCLUDES VASTLY IMPROVED TIME-INDEPENDENT MCSOLVE AND ODESOLVE PERFORMANCE**

New Functions
---------------

SVN-1183: Added linear entropy function.

SVN-1179: Number of CPU's can now be changed.

Bug Fixes
---------

SVN-1184: Metrics no longer use dense matrices.

SVN-1184: Fixed Bloch sphere grid issue with matplotlib 1.1.

SVN-1183: Qobj trace operation uses only sparse matrices.

SVN-1168: Fixed issue where GUI windows do not raise to front.


Version 1.1.0 [svn-1097] (October 04, 2011)
+++++++++++++++++++++++++++++++++++++++++++

**THIS RELEASE NOW REQUIRES THE GCC COMPILER TO BE INSTALLED**

New Functions
---------------

SVN-1054: tidyup function to remove small elements from a Qobj.

SVN-1051: Added concurrence function.

SVN-1036: Added simdiag for simultaneous diagonalization of operators.

SVN-1032: Added eigenstates method returning eigenstates and eigenvalues to Qobj class.

SVN-1030: Added fileio for saving and loading data sets and/or Qobj's.

SVN-1029: Added hinton function for visualizing density matrices.

Bug Fixes
---------

SVN-1091: Switched Examples to new Signals method used in PySide 1.0.6+.

SVN-1090: Switched ProgressBar to new Signals method.

SVN-1075: Fixed memory issue in expm functions.

SVN-1069: Fixed memory bug in isherm.

SVN-1059: Made all Qobj data complex by default.

SVN-1053: Reduced ODE tolerance levels in Odeoptions.

SVN-1050: Fixed bug in ptrace where dense matrix was used instead of sparse.

SVN-1047: Fixed issue where PyQt4 version would not be displayed in about box.

SVN-1041: Fixed issue in Wigner where xvec was used twice (in place of yvec).


Version 1.0.0 [svn-1021] (July 29, 2011)
+++++++++++++++++++++++++++++++++++++++++

**Initial release.**<|MERGE_RESOLUTION|>--- conflicted
+++ resolved
@@ -5,11 +5,7 @@
 Change Log
 **********
 
-<<<<<<< HEAD
-Version 2.2.0 (March 1, 2013):
-=======
 Version 2.2.0 (March 01, 2013):
->>>>>>> b7b33fbf
 ++++++++++++++++++++++++++++++++++++++++++++++
 
 New Features
